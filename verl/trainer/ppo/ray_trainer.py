--- conflicted
+++ resolved
@@ -963,7 +963,6 @@
                 with _timer('step', timing_raw):
                     # generate a batch
                     with _timer('gen', timing_raw):
-<<<<<<< HEAD
                         # NOTE: this is very hacky, but doing this to work around the prompts >= num gpus restriction
                         #       this is supposed to just duplicate all prompts TP times since that's what
                         #       is done anyway in fsdp_workers.generate_sequences.
@@ -1006,8 +1005,7 @@
                                 # the layout should be prompt1, prompt1, ..., prompt2, prompt2, ...
                                 gen_batch_output.batch['prompts'][idx * self.config.actor_rollout_ref.rollout.n],
                             )
-=======
-                        gen_batch_output = self.actor_rollout_wg.generate_sequences(gen_batch)
+
                     input_texts = [
                         self.tokenizer.decode(ids, skip_special_tokens=True)
                         for ids in gen_batch.batch['input_ids']
@@ -1016,7 +1014,6 @@
                         self.tokenizer.decode(ids, skip_special_tokens=True)
                         for ids in gen_batch_output.batch['responses']
                     ]
->>>>>>> 5af4a003
 
                     if self.config.algorithm.adv_estimator == AdvantageEstimator.REMAX:
                         with _timer('gen_max', timing_raw):
